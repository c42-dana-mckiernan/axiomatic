--- conflicted
+++ resolved
@@ -128,23 +128,12 @@
 		log.Println("GitHub Pinged the Webhook")
 	case *github.PushEvent:
 		jobArgs := NomadJobData{
-<<<<<<< HEAD
-			ConsulKeyPrefix: ConsulKeyPrefix,
-			ConsulServerURL: ConsulServerURL,
-			GitRepoName:     e.Repo.GetName(),
-			GitRepoURL:      e.Repo.GetCloneURL(),
-			HeadSHA:         e.GetAfter(),
-			VaultToken:      VaultToken,
-		}
-		if debug {
-			log.Printf("jobArgs: %+v\n", jobArgs)
-=======
-			GitRepoName: e.Repo.GetFullName(),
+			GitRepoName: e.Repo.GetName(),
 			GitRepoURL:  e.Repo.GetSSHURL(),
 			HeadSHA:     e.GetAfter(),
 			SshKey:      viper.GetString("SSH_PRIV_KEY"),
 			Environment: filterEnvironment(os.Environ()),
->>>>>>> 90e35bd7
+			VaultToken:      VaultToken,
 		}
 
 		job, err := templateToJob(jobArgs)
@@ -220,14 +209,10 @@
         task "dir2consul" {
             artifact {
                 destination = "local/{{ .GitRepoName }}"
-<<<<<<< HEAD
-                source = "git::{{ .GitRepoURL }}"
-=======
-				source = "{{ .GitRepoURL }}"
+                source = "{{ .GitRepoURL }}"
                 options {
                     sshkey = "{{ .SshKey }}"
                 }
->>>>>>> 90e35bd7
             }
             config {
                 image = "jimrazmus/dir2consul:rc"
@@ -235,17 +220,10 @@
             driver = "docker"
             env {
                 D2C_CONSUL_KEY_PREFIX = "services/{{ .GitRepoName }}/config"
-<<<<<<< HEAD
-                D2C_CONSUL_SERVER = "{{ .ConsulServerURL }}"
                 D2C_DIRECTORY = "/local/{{ .GitRepoName }}"
-                D2C_DEFAULT_CONFIG_TYPE="properties"
-                D2C_VERBOSE = true
-=======
-                D2C_DIRECTORY = "local/{{ .GitRepoName }}"
 			{{ range .Environment}}
 				{{.}}
 			{{ end }}
->>>>>>> 90e35bd7
             }
             meta {
                 commit-SHA = "{{ .HeadSHA }}"
